--- conflicted
+++ resolved
@@ -1,3 +1,4 @@
+
 import pytest
 from mellea.stdlib.base import ModelOutputThunk, LinearContext
 from mellea.stdlib.chat import as_chat_history, Message
@@ -26,22 +27,12 @@
     assert len(as_chat_history(linear_session.ctx)) == 4
     assert all([type(x) == Message for x in as_chat_history(linear_session.ctx)])
 
-<<<<<<< HEAD
 @pytest.mark.skip("linearize() returns [] for a SimpleContext... that's going to be annoying.")
 def test_chat_view_simple_ctx(simple_session):
     simple_session.chat("What is 1+1?")
     simple_session.chat("What is 2+2?")
     assert len(as_chat_history(simple_session.ctx)) == 2
     assert all([type(x) == Message for x in as_chat_history(simple_session.ctx)])
-=======
-
-def test_chat_view_simple_ctx():
-    m = start_session()
-    m.chat("What is 1+1?")
-    m.chat("What is 2+2?")
-    assert len(as_chat_history(m.ctx)) == 2
-    assert all([type(x) == Message for x in as_chat_history(m.ctx)])
->>>>>>> 77d2f08d
 
 
 if __name__ == "__main__":
